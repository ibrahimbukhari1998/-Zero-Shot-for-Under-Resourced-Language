--- conflicted
+++ resolved
@@ -1,76 +1,34 @@
-<<<<<<< HEAD
-# Cross-Lingual POS Tagging: XLM-R vs. Glot500
-=======
 # Project Goal
-- Comparison of performance of XLM-R and Glot500 models in zero-shot POS tagging scenarios.
-- Evaluate how well these models transfer POS tagging capabilities from a source language to target low-resource languages
-- Analyze the impact of subword tokenization on cross-lingual transfer
->>>>>>> 395036ac
-
-## Project Goal
-
-Compare the performance of XLM-R and Glot500 when fine-tuned for POS tagging on a better-resourced language and then applied directly to a low-resource language without further training. Analyze the impact of subword tokenization on cross-lingual transfer.
+**Compare the performance of XLM-R and Glot500** when fine-tuned for POS tagging on a better-resourced language and then applied directly to a low-resource language without further training. Analyze the impact of subword tokenization on cross-lingual transfer.
 
 ### Key Points
 - Well-defined task: POS tagging
 - Focus on low-resourced languages (To be determined)
 - Contact: dbernhard@unistra.fr
 
-## Project Steps
+## Steps for the Project:
+1. **Model Fine-Tuning**  
+   - Use datasets from better-resourced languages within the Universal Dependencies framework.
+   
+2. **Zero-Shot Transfer**  
+   - Apply the model to low-resource languages with existing POS annotated corpora (for evaluation purposes).
+   
+3. **Subword Tokenization Analysis**  
+   - Investigate how differences in tokenization between source and target languages impact the performance of zero-shot POS tagging.
 
-1. **Model Fine-Tuning**
-   - Use datasets from better-resourced languages within the Universal Dependencies framework
 
-2. **Zero-Shot Transfer**
-   - Apply the model to low-resource languages with existing POS annotated corpora (for evaluation purposes)
+# Resources
 
-<<<<<<< HEAD
-3. **Subword Tokenization Analysis**
-   - Investigate how differences in tokenization between source and target languages impact the performance of zero-shot POS tagging
-=======
-## Justification for Low-Resource Languages
-- **EU Commission for Digital Language Equality**: <br>[https://www.europarl.europa.eu/cmsdata/257076/Giagkou.pdf](https://www.europarl.europa.eu/cmsdata/257076/Giagkou.pdf)
-  
-  
+## Papers
+
+- **XLM-R Paper**: <br>[https://arxiv.org/pdf/1911.02116](https://arxiv.org/pdf/1911.02116)
+- **Glot500 Paper**:<br> [https://aclanthology.org/2023.acl-long.61.pdf](https://aclanthology.org/2023.acl-long.61.pdf)
+- **Zero-shot Transfer for POS Tagging**:<br>[https://hal.science/hal-04381414v1/document](https://hal.science/hal-04381414v1/document)
+- **Does Manipulating Tokenization Aid Cross-Lingual Transfer? A Study on POS Tagging for Non-Standardized Languages**:<br>[https://aclanthology.org/2023.vardial-1.5.pdf](https://aclanthology.org/2023.vardial-1.5.pdf)
+- **Bits and Pieces: Investigating the Effects of Subwords in Multi-task Parsing across Languages and Domains**:<br>[https://aclanthology.org/2024.lrec-main.215.pdf](https://aclanthology.org/2024.lrec-main.215.pdf)
+- **Make the Best of Cross-Lingual Transfer: Evidence from POS Tagging with over 100 Languages**:<br> [https://aclanthology.org/2022.acl-long.529.pdf](https://aclanthology.org/2022.acl-long.529.pdf)
+
 ## Multilingual Models
->>>>>>> 395036ac
-
-4. **Dataset Selection**
-   - Choose high-resource languages
-   - Choose low-resource languages
-   - Potential language pairs (low-high):
-     - Yoruba - English
-     - Ukrainian - Russian
-     - Irish - English
-
-5. **Data Preprocessing**
-   - Clean and normalize data
-   - Apply various tokenization techniques
-   - Create multiple versions of source and target datasets
-
-6. **Model Training**
-   - Fine-tune XLM-R and Glot500 models using different versions of source datasets
-
-7. **Evaluation**
-   - Evaluate all versions of fine-tuned models on different versions of target datasets
-
-8. **Results Compilation and Analysis**
-   - Compile evaluation results in tabular form
-   - Analyze results
-   - If needed, repeat process with different source and target datasets
-
-## Resources
-
-### Papers
-
-1. [XLM-R Paper](https://arxiv.org/pdf/1911.02116)
-2. [Glot500 Paper](https://aclanthology.org/2023.acl-long.61.pdf)
-3. [Zero-shot Transfer for POS Tagging](https://hal.science/hal-04381414v1/document)
-4. [Tokenization Manipulation for Cross-Lingual Transfer](https://aclanthology.org/2023.vardial-1.5.pdf)
-5. [Subwords in Multi-task Parsing](https://aclanthology.org/2024.lrec-main.215.pdf)
-6. [Cross-Lingual Transfer for POS Tagging](https://aclanthology.org/2022.acl-long.529.pdf)
-
-### Multilingual Models
 
 1. **XLM-R**: Conneau, A., et al. (2020). *Unsupervised Cross-lingual Representation Learning at Scale*. [DOI: 10.18653/v1/2020.acl-main.747](https://doi.org/10.18653/v1/2020.acl-main.747)
 
